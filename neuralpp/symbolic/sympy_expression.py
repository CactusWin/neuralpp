--- conflicted
+++ resolved
@@ -378,25 +378,7 @@
 
 
 class SymPyFunctionApplicationInterface(SymPyExpression, FunctionApplication, ABC):
-<<<<<<< HEAD
-    def replace(
-        self, from_expression: Expression, to_expression: Expression
-    ) -> Expression:
-        """
-        Overloading `replace()` to provide a fast path using sympy's native replace() method.
-        """
-        with sympy.evaluate(global_parameters.sympy_evaluate):
-            from_expression_sympy = SymPyExpression.convert(from_expression)
-            to_expression_sympy = SymPyExpression.convert(to_expression)
-            return SymPyExpression.from_sympy_object(
-                self.sympy_object.replace(
-                    from_expression_sympy.sympy_object, to_expression_sympy.sympy_object
-                ),
-                _build_type_dict_from_sympy_arguments([self, to_expression_sympy]),
-            )
-
-=======
->>>>>>> 9968cceb
+
     @property
     def function(self) -> Expression:
         if self._sympy_object.func == Poly:
@@ -466,18 +448,9 @@
         This function always set type_dict[sympy_object] with the new (inferred or supplied) function_type value.
         The old value, if exists, is only used for consistency checking.
         """
-<<<<<<< HEAD
-        if sympy_object.is_Poly:
-            # if True:
-            self._function_type = Callable[[], float]
-            SymPyExpression.__init__(self, sympy_object, float, type_dict)
-            return
-
-        if not sympy_object.args:
-=======
+
         if not sympy_object.args and not sympy_object.func.is_Function:
             # uninterpreted function can be applied to 0 args
->>>>>>> 9968cceb
             raise TypeError(f"not a function application. {sympy_object}")
 
         if sympy_object.func in type_dict:
