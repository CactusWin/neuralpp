from __future__ import annotations

import typing
from typing import List, Any, Type, Callable, Tuple, Optional, Dict
from abc import ABC, abstractmethod

import sympy
from sympy import abc
import operator
import builtins
import fractions

from functools import cached_property
from neuralpp.symbolic.expression import Expression, FunctionApplication, Variable, Constant, \
    FunctionNotTypedError, NotTypedError, return_type_after_application, ExpressionType, Context
from neuralpp.symbolic.basic_expression import infer_python_callable_type
from neuralpp.util.util import update_consistent_dict
import neuralpp.symbolic.functions as functions


# In this file's doc, I try to avoid the term `sympy expression` because it could mean both sympy.Expr (or sympy.Basic)
# and SymPyExpression. I usually use "sympy object" to refer to the former and "expression" to refer to the latter.


def _infer_sympy_object_type(sympy_object: sympy.Basic, type_dict: Dict[sympy.Basic, ExpressionType]) -> ExpressionType:
    """
    type_dict can be, for example, {a: int, b: int, c: float, f: int->int}.
    """
    match sympy_object:
        case sympy.Integer():
            return int
        case sympy.Float():
            return float
        case sympy.Rational():
            return fractions.Fraction
        case sympy.logic.boolalg.BooleanAtom():
            return bool
        case _:
            # We can look up type_dict for variable like `symbol("x")`.
            # A variable can also be an uninterpreted function `sympy.core.function.UndefinedFunction('f')`
            try:
                return type_dict[sympy_object]
            except KeyError:  # if it's not in type_dict, try figure out ourselves
                """
                Here, sympy_object must be function applications like 'x+y'
                """
                if len(sympy_object.args) == 0:  # len(sympy_object.args) could raise (e.g, len(sympy.Add.args))
                    raise TypeError("expect function application")
                _, return_type = typing.get_args(_infer_sympy_function_type(sympy_object, type_dict))
                return return_type


def _infer_sympy_function_type(sympy_object: sympy.Basic, type_dict: Dict[sympy.Basic, ExpressionType]) -> Callable:
    """
    Assume sympy_object is a function application, return the function type of the function application.
    Note this is different from infer_sympy_object_type, which returns the type of function application.
    E.g.,
    >>> from sympy.abc import a, b
    >>> _infer_sympy_function_type(a+b, {a:int, b:int})
    Callable[[int, int], int]
    >>> _infer_sympy_object_type(a+b, {a:int, b:int})
    int
    """
    return infer_python_callable_type(_sympy_function_to_python_callable(sympy_object.func),
                                      [_infer_sympy_object_type(arg, type_dict) for arg in sympy_object.args])


sympy_Sub = sympy.Lambda((abc.x, abc.y), abc.x - abc.y)
sympy_Neg = sympy.Lambda((abc.x,), -abc.x)  # "lambda x: (-1)*x"
<<<<<<< HEAD
sympy_Cond = sympy.Lambda((abc.i, abc.t, abc.e), sympy.Piecewise((abc.t, abc.i), (abc.e, True)))
=======
sympy_Div = sympy.Lambda((abc.x, abc.y), abc.x / abc.y)
>>>>>>> 2fd231d0
# Refer to sympy_simplification_test:test_unevaluate() for this design that uses sympy.Lambda()
python_callable_and_sympy_function_relation = [
    # boolean operation
    (operator.and_, sympy.And),
    (operator.or_, sympy.Or),
    (operator.invert, sympy.Not),
    (operator.xor, sympy.Xor),
    # comparison
    (operator.le, sympy.Le),
    (operator.lt, sympy.Lt),
    (operator.ge, sympy.Ge),
    (operator.gt, sympy.Gt),
    (operator.eq, sympy.Eq),
    # arithmetic
    (operator.add, sympy.Add),
    (operator.mul, sympy.Mul),
    (operator.pow, sympy.Pow),
    (operator.sub, sympy_Sub),
    (operator.neg, sympy_Neg),
    (operator.truediv, sympy_Div),
    # min/max
    (builtins.min, sympy.Min),
    (builtins.max, sympy.Max),
    # cond
    (functions.cond, sympy_Cond),
]
sympy_function_python_callable_dict = \
    {sympy_function: python_callable
     for python_callable, sympy_function in python_callable_and_sympy_function_relation}
python_callable_sympy_function_dict = \
    {python_callable: sympy_function
     for python_callable, sympy_function in python_callable_and_sympy_function_relation}


def _sympy_function_to_python_callable(sympy_function: sympy.Basic) -> Callable:
    try:
        return sympy_function_python_callable_dict[sympy_function]
    except KeyError:
        raise ValueError(f"SymPy function {sympy_function} is not recognized.")


def _python_callable_to_sympy_function(python_callable: Callable) -> sympy.Basic:
    try:
        return python_callable_sympy_function_dict[python_callable]
    except KeyError:
        raise ValueError(f"Python callable {python_callable} is not recognized.")


def _is_sympy_value(sympy_object: sympy.Basic) -> bool:
    return isinstance(sympy_object, sympy.Number) or \
           isinstance(sympy_object, sympy.logic.boolalg.BooleanAtom)


def _build_type_dict(sympy_arguments: SymPyExpression, type_dict: Dict[sympy.Basic, ExpressionType]) -> None:
    update_consistent_dict(type_dict, sympy_arguments.type_dict)


def _build_type_dict_from_sympy_arguments(sympy_arguments: List[SymPyExpression]) -> Dict[sympy.Basic, ExpressionType]:
    """
    Assumption: each element in sympy_arguments has a proper type_dict.
    Returns: a proper type_dict with these arguments joint
    """
    result = {}
    for sympy_argument in sympy_arguments:
        _build_type_dict(sympy_argument, result)
    return result


class SymPyExpression(Expression, ABC):
    def __init__(self, sympy_object: sympy.Basic, expression_type: ExpressionType,
                 type_dict: Dict[sympy.Basic, ExpressionType]):
        if expression_type is None:
            raise NotTypedError
        super().__init__(expression_type)
        self._sympy_object = sympy_object
        self._type_dict = type_dict

    @classmethod
    def new_constant(cls, value: Any, type_: Optional[ExpressionType] = None) -> SymPyConstant:
        # if a string contains a whitespace it'll be treated as multiple variables in sympy.symbols
        if isinstance(value, sympy.Basic):
            sympy_object = value
        elif isinstance(value, bool):
            sympy_object = sympy.S.true if value else sympy.S.false
        elif isinstance(value, int):
            sympy_object = sympy.Integer(value)
        elif isinstance(value, float):
            sympy_object = sympy.Float(value)
        elif isinstance(value, fractions.Fraction):
            sympy_object = sympy.Rational(value)
        elif isinstance(value, str):
            sympy_object = sympy.core.function.UndefinedFunction(value)
            if type_ is None:
                raise FunctionNotTypedError
        else:
            try:
                sympy_object = _python_callable_to_sympy_function(value)
            except Exception:
                raise ValueError(f"SymPyConstant does not support {type(value)}: "
                                 f"unable to turn into a sympy representation internally")
        return SymPyConstant(sympy_object, type_)

    @classmethod
    def new_variable(cls, name: str, type_: ExpressionType) -> SymPyVariable:
        # if a string contains a whitespace it'll be treated as multiple variables in sympy.symbols
        if ' ' in name:
            raise ValueError(f"`{name}` should not contain a whitespace!")
        sympy_var = sympy.symbols(name)
        return SymPyVariable(sympy_var, type_)

    @classmethod
    def new_function_application(cls, function: Expression, arguments: List[Expression]) -> SymPyFunctionApplication:
        # we cannot be lazy here because the goal is to create a sympy object, so arguments must be
        # recursively converted to sympy object
        match function:
            # first check if function is of SymPyConstant, where sympy_function is assumed to be a sympy function,
            # and we don't need to convert it.
            case SymPyConstant(sympy_object=sympy_function):
                return SymPyFunctionApplication.from_sympy_function_and_general_arguments(sympy_function, arguments)
            # if function is not of SymPyConstant but of Constant, then it is assumed to be a python callable
            case Constant(value=python_callable):
                # during the call, ValueError will be implicitly raised if we cannot convert
                sympy_function = _python_callable_to_sympy_function(python_callable)
                return SymPyFunctionApplication.from_sympy_function_and_general_arguments(sympy_function, arguments)
            case Variable(name=name):
                raise ValueError(f"Cannot create a SymPyExpression from uninterpreted function {name}")
            case FunctionApplication(_, _):
                raise ValueError("The function must be a python callable.")
            case _:
                raise ValueError("Unknown case.")

    @classmethod
    def pythonize_value(cls, value: sympy.Basic) -> Any:
        if isinstance(value, sympy.Integer):
            return int(value)
        elif isinstance(value, sympy.Float):
            return float(value)
        elif isinstance(value, sympy.Rational):
            return fractions.Fraction(value)
        elif isinstance(value, sympy.logic.boolalg.BooleanAtom):
            return bool(value)
        elif isinstance(value, sympy.core.function.UndefinedFunction):
            return str(value)  # uninterpreted function
        else:
            try:
                return _sympy_function_to_python_callable(value)
            except Exception:
                raise ValueError(f"Cannot pythonize {value}.")

    @property
    def sympy_object(self):
        return self._sympy_object

    @property
    def type_dict(self) -> Dict[sympy.Basic, ExpressionType]:
        return self._type_dict

    def syntactic_eq(self, other) -> bool:
        match other:
            case SymPyExpression(sympy_object=other_sympy_object, type_dict=other_type_dict):
                return self.sympy_object == other_sympy_object and self.type_dict == other_type_dict
            case _:
                return False

    @staticmethod
    def from_sympy_object(sympy_object: sympy.Basic, type_dict: Dict[sympy.Basic, Expression]) -> SymPyExpression:
        # Here we just try to find a type of expression for sympy object.
        if isinstance(sympy_object, sympy.Symbol):
            return SymPyVariable(sympy_object, type_dict[sympy_object])
        elif _is_sympy_value(sympy_object):
            return SymPyConstant(sympy_object, _infer_sympy_object_type(sympy_object, type_dict))
        else:
            return SymPyFunctionApplication(sympy_object, type_dict)

    @classmethod
    def convert(cls, from_expression: Expression) -> SymPyExpression:
        return cls._convert(from_expression)


class SymPyVariable(SymPyExpression, Variable):
    def __init__(self, sympy_object: sympy.Basic, expression_type: ExpressionType):
        SymPyExpression.__init__(self, sympy_object, expression_type, {sympy_object: expression_type})

    @property
    def atom(self) -> str:
        return str(self._sympy_object)


class SymPyConstant(SymPyExpression, Constant):
    def __init__(self, sympy_object: sympy.Basic, expression_type: Optional[ExpressionType] = None):
        if expression_type is None:
            expression_type = _infer_sympy_object_type(sympy_object, {})
        SymPyExpression.__init__(self, sympy_object, expression_type, {})  # type_dict only records variables

    @property
    def atom(self) -> Any:
        return SymPyExpression.pythonize_value(self._sympy_object)


class SymPyFunctionApplicationInterface(SymPyExpression, FunctionApplication, ABC):
    @property
    @abstractmethod
    def native_arguments(self) -> Tuple[sympy.Basic, ...]:
        pass

    @property
    @abstractmethod
    def function_type(self) -> ExpressionType:
        pass

    @property
    def function(self) -> Expression:
        return SymPyConstant(self._sympy_object.func, self.function_type)

    @property
    def arguments(self) -> List[Expression]:
        return [SymPyExpression.from_sympy_object(argument, self.type_dict)
                for argument in self.native_arguments]

    @property
    def subexpressions(self) -> List[Expression]:
        return [self.function] + self.arguments


class SymPyFunctionApplication(SymPyFunctionApplicationInterface):
    def __new__(cls, sympy_object: sympy.Basic, type_dict: Dict[sympy.Basic, ExpressionType]):
        if sympy_object.func == sympy.Piecewise:
            return SymPyCondFunctionApplication(sympy_object, type_dict)
        else:
            return super().__new__(cls)

    def __init__(self, sympy_object: sympy.Basic, type_dict: Dict[sympy.Basic, ExpressionType]):
        """
        Calling by function_type=None asks this function to try to infer the function type.
        If the caller knows the function_type, it should always set function_type to a non-None value.
        This function always set type_dict[sympy_object] with the new (inferred or supplied) function_type value.
        The old value, if exists, is only used for consistency checking.
        """
        if not sympy_object.args:
            raise TypeError("not a function application.")

        self._function_type = _infer_sympy_function_type(sympy_object, type_dict)
        return_type = return_type_after_application(self._function_type, len(sympy_object.args))
        SymPyExpression.__init__(self, sympy_object, return_type, type_dict)

    @property
    def function_type(self) -> ExpressionType:
        return self._function_type

    @property
    def number_of_arguments(self) -> int:
        return len(self.native_arguments)

    @property
    def native_arguments(self) -> Tuple[sympy.Basic, ...]:
        """ faster than arguments """
        return self._sympy_object.args  # sympy f.args returns a tuple

    @staticmethod
    def from_sympy_function_and_general_arguments(sympy_function: sympy.Basic, arguments: List[Expression]) -> \
            SymPyFunctionApplication:
        sympy_arguments = [SymPyExpression._convert(argument) for argument in arguments]
        type_dict = _build_type_dict_from_sympy_arguments(sympy_arguments)

        # Stop evaluation, otherwise Add(1,1) will be 2 in sympy.
        if sympy_function == sympy.Min or sympy_function == sympy.Max:
            # see test/sympy_test.py: test_sympy_bug()
            sympy_object = sympy_function(*[sympy_argument.sympy_object for sympy_argument in sympy_arguments],
                                          evaluate=False)
        elif sympy_function == sympy.Piecewise:
            sympy_object = sympy_piecewise_from_if_then_else(
                *[sympy_argument.sympy_object for sympy_argument in sympy_arguments])
        else:
            with sympy.evaluate(False):
                sympy_object = sympy_function(*[sympy_argument.sympy_object for sympy_argument in sympy_arguments])
        return SymPyFunctionApplication(sympy_object, type_dict)


def sympy_piecewise_from_if_then_else(if_: sympy.Basic, then_: sympy.Basic, else_: sympy.Basic) -> sympy.Piecewise:
    """ In Piecewise, cond comes after clause. """
    return sympy.Piecewise((then_, if_), (else_, True))


def sympy_piecewise_to_if_then_else(piecewise: sympy.Piecewise) -> Tuple[sympy.Basic, sympy.Basic, sympy.Basic]:
    return piecewise.args[0][1], piecewise.args[0][0], piecewise.args[1][0]


def fold_sympy_piecewise(piecewise_args: List[Tuple[sympy.Basic, sympy.Basic]]) -> sympy.Piecewise:
    """ `fold` any sympy piecewise to 2-entry piecewise. E.g.,
    Piecewise((s0, c0), (s1, c1), (s2, True)) will be folded into
    Piecewise((s0, c0), (Piecewise((s1, c1), (s2, True)), True)
    Note the last condition must be True, otherwise it cannot be transformed into if-then-else
    """
    if len(piecewise_args) < 2:
        raise TypeError("piecewise is expected to have at least two entries")
    elif len(piecewise_args) == 2:
        if not piecewise_args[1][1]:
            raise TypeError("No else clause: missing default value.")
        return sympy.Piecewise(*piecewise_args)
    else:
        return sympy.Piecewise(piecewise_args[0], (fold_sympy_piecewise(piecewise_args[1:]), True))


class SymPyCondFunctionApplication(SymPyFunctionApplicationInterface):
    def __init__(self, sympy_object: sympy.Basic, type_dict: Dict[sympy.Basic, ExpressionType]):
        if sympy_object.func != sympy.Piecewise:
            raise TypeError("Can only create cond function application when function is sympy.Piecewise.")
        sympy_object = fold_sympy_piecewise(sympy_object.args)
        self._then_type = sympy_object.args[0][0]
        SymPyExpression.__init__(self, sympy_object, self._then_type, type_dict)

    @property
    def function_type(self) -> ExpressionType:
        return Callable[[bool, self._then_type, self._then_type], self._then_type]

    @property
    def function(self) -> Expression:
        return SymPyConstant(self._sympy_object.func, self.function_type)

    @property
    def number_of_arguments(self) -> int:
        return 3

    @property
    def native_arguments(self) -> Tuple[sympy.Basic, ...]:
        return sympy_piecewise_to_if_then_else(self.sympy_object)


def _context_to_variable_value_dict_helper(context: FunctionApplication,
                                           variable_to_value: Dict[str, Any],
                                           unknown: bool = False,
                                           unsatisfiable: bool = False,
                                           ) -> Tuple[Dict[str, Any], bool, bool]:
    """
    variable_to_value: the mutable argument also serves as a return value.
    By default, we assume the context's satisfiability can be known and is True.
    If the context has multiple assignments (e.g., x==3 and x==5), the context is unsatisfiable.
    If the context is anything other than a conjunction of equalities, the context's satisfiability is unknown.
    """
    match context:
        case FunctionApplication(function=Constant(value=operator.and_), arguments=arguments):
            # the conjunctive case
            for sub_context in arguments:
                variable_to_value, unknown, unsatisfiable = \
                    _context_to_variable_value_dict_helper(sub_context, variable_to_value, unknown, unsatisfiable)
        case FunctionApplication(function=Constant(value=operator.eq),
                                 arguments=[Variable(name=variable), Constant(value=value)]) | \
                FunctionApplication(function=Constant(value=operator.eq),
                                    arguments=[Constant(value=value), Variable(name=variable)]):
            # the leaf case
            if variable in variable_to_value and variable_to_value[variable] != value:
                unsatisfiable = True
            variable_to_value[variable] = value
        # all other cases makes the satisfiability unknown
        case _:
            unknown = True
    return variable_to_value, unknown, unsatisfiable


def _context_to_variable_value_dict(context: FunctionApplication) -> Tuple[Dict[str, Any], bool, bool]:
    """
    Returns a dictionary, and two booleans: first indicating whether its satisfiability is unknown, second indicating
    whether it is unsatisfiable (if its satisfiability is known)
    """
    return _context_to_variable_value_dict_helper(context, {})


class SymPyContext(SymPyFunctionApplication, Context):
    """
    SymPyContext is just a SymPyFunctionApplication, which always raises when asked for satisfiability
    since we don't know.
    We create a dictionary from the function application at initialization. """
    def __init__(self, sympy_object: sympy.Basic, type_dict: Dict[sympy.Basic, ExpressionType]):
        SymPyFunctionApplication.__init__(self, sympy_object, type_dict)
        self._dict, self._unknown, self._unsatisfiable = _context_to_variable_value_dict(self)
        if self._unsatisfiable:
            # if unsat, looking up dict for value does not make sense, as any value can be detailed
            self._dict = {}

    @property
    def unsatisfiable(self) -> bool:
        if self._unknown:
            raise Context.UnknownError()
        else:
            return self._unsatisfiable

    @property
    def dict(self) -> Dict[str, Any]:
        """ User should not write to the return value. """
        return self._dict

    @property
    def satisfiability_is_known(self) -> bool:
        return not self._unknown<|MERGE_RESOLUTION|>--- conflicted
+++ resolved
@@ -67,11 +67,8 @@
 
 sympy_Sub = sympy.Lambda((abc.x, abc.y), abc.x - abc.y)
 sympy_Neg = sympy.Lambda((abc.x,), -abc.x)  # "lambda x: (-1)*x"
-<<<<<<< HEAD
 sympy_Cond = sympy.Lambda((abc.i, abc.t, abc.e), sympy.Piecewise((abc.t, abc.i), (abc.e, True)))
-=======
 sympy_Div = sympy.Lambda((abc.x, abc.y), abc.x / abc.y)
->>>>>>> 2fd231d0
 # Refer to sympy_simplification_test:test_unevaluate() for this design that uses sympy.Lambda()
 python_callable_and_sympy_function_relation = [
     # boolean operation
