from __future__ import annotations

import builtins
import operator
from typing import Iterable, List, Set, Tuple
from .expression import Variable, Expression, Context, Constant, FunctionApplication
from .basic_expression import BasicExpression
from .z3_expression import Z3SolverExpression, Z3Expression


class ClosedInterval(BasicExpression):
    """ [lower_bound, upper_bound] """
<<<<<<< HEAD

    def __init__(self, lower_bound, upper_bound):
        super().__init__(Set)
        if lower_bound > upper_bound:
            raise AttributeError(f'[{lower_bound},{upper_bound}] is an empty interval.')
        self._lower_bound = lower_bound
        self._upper_bound = upper_bound

=======
    def __init__(self, lower_bound, upper_bound):
        super().__init__(Set)
        self._lower_bound = lower_bound
        self._upper_bound = upper_bound

    @property
    def lower_bound(self) -> Expression:
        return self._lower_bound

    @property
    def upper_bound(self) -> Expression:
        return self._upper_bound

>>>>>>> fd6dd264
    @property
    def subexpressions(self) -> List[Expression]:
        return [self.lower_bound, self.upper_bound]

    def set(self, i: int, new_expression: Expression) -> Expression:
        if i == 0:
            return ClosedInterval(new_expression, self.upper_bound)
        if i == 1:
            return ClosedInterval(self.lower_bound, new_expression)
        raise IndexError("out of scope.")

    def replace(self, from_expression: Expression, to_expression: Expression) -> Expression:
        if self.syntactic_eq(from_expression):
            return to_expression
        return ClosedInterval(self.lower_bound.replace(from_expression, to_expression),
                              self.upper_bound.replace(from_expression, to_expression))

    def internal_object_eq(self, other) -> bool:
        if not isinstance(other, ClosedInterval):
            return False
        return self.lower_bound.internal_object_eq(other.lower_bound) and \
            self.upper_bound.internal_object_eq(other.upper_bound)

<<<<<<< HEAD
    @property
    def lower_bound(self) -> Expression:
        return self._lower_bound

    @property
    def upper_bound(self) -> Expression:
        return self._upper_bound

    def __iter__(self) -> Iterable[int]:
=======
    def __iter__(self) -> Iterable[Expression]:
>>>>>>> fd6dd264
        """
        If upper and lower bounds are constant, return a range that's iterable.
        Otherwise, raise
        """
        match self.lower_bound, self.upper_bound:
            case Constant(value=l, type=builtins.int), Constant(value=r, type=builtins.int):
                return range(l, r)
            case _:
                raise TypeError("Lower and upper bounds must both be Constants!")

    @property
    def size(self) -> Expression:
        return self.upper_bound - self.lower_bound + 1

    def to_context(self, index: Variable) -> Context:
        result = Z3SolverExpression() & index >= self.lower_bound & index <= self.upper_bound
        assert isinstance(result, Context)  # otherwise lower_bound <= upper_bound is unsatisfiable
        return result


class DottedIntervals(BasicExpression):
    def __init__(self, interval: ClosedInterval, dots: List[Expression]):
        super().__init__(Set)
        self._interval = interval
        self._dots = dots
<<<<<<< HEAD
=======

    @property
    def interval(self) -> ClosedInterval:
        return self._interval

    @property
    def dots(self) -> List[Expression]:
        return self._dots

    @property
    def subexpressions(self) -> List[Expression]:
        return [self.interval] + self.dots
>>>>>>> fd6dd264

    def set(self, i: int, new_expression: Expression) -> Expression:
        raise NotImplementedError("TODO")

    def replace(self, from_expression: Expression, to_expression: Expression) -> Expression:
        raise NotImplementedError("TODO")

    def internal_object_eq(self, other) -> bool:
        raise NotImplementedError("TODO")

<<<<<<< HEAD
    @property
    def subexpressions(self) -> List[Expression]:
        return [self.interval] + self.dots

    @property
    def dots(self) -> List[Expression]:
        return self._dots

    @property
    def interval(self) -> ClosedInterval:
        return self._interval

=======
>>>>>>> fd6dd264
    @property
    def __iter__(self) -> Iterable[int]:
        raise NotImplementedError("TODO")


def from_constraint(index: Variable, constraint: Context) -> Expression:
    """
    @param index: the variable that the interval is for
    @param constraint: the context that constrains the variable
    @return: an DottedInterval

    This currently only supports the most basic of constraints
    For example, x > 0 and x <= 5 should return an interval [1, 5]
    More complicated cases will be added later
    """
    closed_interval = ClosedInterval(None, None)
    exceptions = []
    for subexpression in constraint.subexpressions:
        if (isinstance(subexpression, FunctionApplication)):
            closed_interval, exceptions = _extract_bound_from_constraint(index, subexpression, closed_interval, exceptions)

    return DottedIntervals(closed_interval, exceptions)

def _extract_bound_from_constraint(
    index: Variable,
    constraint: Expression,
    closed_interval: ClosedInterval,
    exceptions: List[Expression]
) -> Tuple(ClosedInterval, List[Expression]):
    """
    @param index: the variable that the interval is for
    @param constraint: the context that constrains the variable
    @param closed_interval: the current ClosedInterval
    @exceptions: a list of exceptions
    @return: a tuple of closed_interval and list of exceptions

    Extracts the operator, where in the expression the variable is, and possible lower or upper bound

    For example, the constraint is (>=, x, 5). Possible_inequality will be >=, variable_index will be 1,
    and bound will be 5

    Sets the possible bound if it's greater than the current lower or less than the current upper by passing
    it into _check_and_set_bounds
    """
    possible_inequality = constraint.subexpressions[0].value

    variable_index = None
    bound = None
    if constraint.subexpressions[1].syntactic_eq(index):
        variable_index = 1
        bound = constraint.subexpressions[2]
    elif constraint.subexpressions[2].syntactic_eq(index):
        variable_index = 2
        bound = constraint.subexpressions[1]
    else:
        raise ValueError("intervals is not yet ready to handle more complicated cases")

    match possible_inequality:
        case operator.ge:
            if variable_index == 1:
                closed_interval, exceptions = _check_and_set_bounds(0, bound, closed_interval, exceptions)
            elif variable_index == 2:
                closed_interval, exceptions = _check_and_set_bounds(1, bound, closed_interval, exceptions)
        case operator.le:
            if variable_index == 1:
                closed_interval, exceptions = _check_and_set_bounds(1, bound, closed_interval, exceptions)
            elif variable_index == 2:
                closed_interval, exceptions = _check_and_set_bounds(0, bound, closed_interval, exceptions)
        case operator.gt:
            if variable_index == 1:
                bound = Z3Expression.new_constant(bound.value + 1)
                closed_interval, exceptions = _check_and_set_bounds(0, bound, closed_interval, exceptions)
            elif variable_index == 2:
                bound = Z3Expression.new_constant(bound.value - 1)
                closed_interval, exceptions = _check_and_set_bounds(1, bound, closed_interval, exceptions)
        case operator.lt:
            if variable_index == 1:
                bound = Z3Expression.new_constant(bound.value - 1)
                closed_interval, exceptions = _check_and_set_bounds(1, bound, closed_interval, exceptions)
            elif variable_index == 2:
                bound = Z3Expression.new_constant(bound.value + 1)
                closed_interval, exceptions = _check_and_set_bounds(0, bound, closed_interval, exceptions)
        case _:
            raise ValueError(f"interval doesn't support {possible_inequality} yet")
    return closed_interval, exceptions

def _check_and_set_bounds(
    index: int,
    bound: Expression,
    closed_interval: ClosedInterval,
    exceptions: List[Expression]
) -> Tuple(ClosedInterval, List[Expression]):
    """
    @param index: indicates which bound we are checking => 0 is lower bound and 1 is upper bound
    @param bound: the Constant of the bound (the value inside will be an int)
    @param closed_interval: the current ClosedInterval we have
    @exceptions: a list of exceptions
    @return: a tuple of the new closed_interval and list of exceptions

    When checking the lower bounds: if the bound is >= the current lower bound, replace the current
    lower bound with the bound. For example, if the context is x >= 4 and x >= 5, x has to be greater than 5
    to fulfill the context.

    When checking the upper bounds: if the bound is <= the current lower bound, replace the current
    upper bound with the bound.
    """
    match index:
        case 0:
            if closed_interval.lower_bound is None or bound >= closed_interval.lower_bound():
                closed_interval = closed_interval.set(0, bound)
        case 1:
            if closed_interval.upper_bound is None or bound <= closed_interval.upper_bound():
                closed_interval =  closed_interval.set(1, bound)
        case _:
            raise IndexError(f"{index} is out of bounds")

    return closed_interval, exceptions<|MERGE_RESOLUTION|>--- conflicted
+++ resolved
@@ -10,8 +10,6 @@
 
 class ClosedInterval(BasicExpression):
     """ [lower_bound, upper_bound] """
-<<<<<<< HEAD
-
     def __init__(self, lower_bound, upper_bound):
         super().__init__(Set)
         if lower_bound > upper_bound:
@@ -19,12 +17,6 @@
         self._lower_bound = lower_bound
         self._upper_bound = upper_bound
 
-=======
-    def __init__(self, lower_bound, upper_bound):
-        super().__init__(Set)
-        self._lower_bound = lower_bound
-        self._upper_bound = upper_bound
-
     @property
     def lower_bound(self) -> Expression:
         return self._lower_bound
@@ -33,7 +25,6 @@
     def upper_bound(self) -> Expression:
         return self._upper_bound
 
->>>>>>> fd6dd264
     @property
     def subexpressions(self) -> List[Expression]:
         return [self.lower_bound, self.upper_bound]
@@ -57,19 +48,8 @@
         return self.lower_bound.internal_object_eq(other.lower_bound) and \
             self.upper_bound.internal_object_eq(other.upper_bound)
 
-<<<<<<< HEAD
-    @property
-    def lower_bound(self) -> Expression:
-        return self._lower_bound
-
-    @property
-    def upper_bound(self) -> Expression:
-        return self._upper_bound
 
     def __iter__(self) -> Iterable[int]:
-=======
-    def __iter__(self) -> Iterable[Expression]:
->>>>>>> fd6dd264
         """
         If upper and lower bounds are constant, return a range that's iterable.
         Otherwise, raise
@@ -95,8 +75,6 @@
         super().__init__(Set)
         self._interval = interval
         self._dots = dots
-<<<<<<< HEAD
-=======
 
     @property
     def interval(self) -> ClosedInterval:
@@ -109,7 +87,6 @@
     @property
     def subexpressions(self) -> List[Expression]:
         return [self.interval] + self.dots
->>>>>>> fd6dd264
 
     def set(self, i: int, new_expression: Expression) -> Expression:
         raise NotImplementedError("TODO")
@@ -120,21 +97,6 @@
     def internal_object_eq(self, other) -> bool:
         raise NotImplementedError("TODO")
 
-<<<<<<< HEAD
-    @property
-    def subexpressions(self) -> List[Expression]:
-        return [self.interval] + self.dots
-
-    @property
-    def dots(self) -> List[Expression]:
-        return self._dots
-
-    @property
-    def interval(self) -> ClosedInterval:
-        return self._interval
-
-=======
->>>>>>> fd6dd264
     @property
     def __iter__(self) -> Iterable[int]:
         raise NotImplementedError("TODO")
