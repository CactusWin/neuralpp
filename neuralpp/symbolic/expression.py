--- conflicted
+++ resolved
@@ -155,33 +155,6 @@
         if self.internal_object_eq(other):
             return True
 
-<<<<<<< HEAD
-        match self, other:
-            case AtomicExpression(
-                base_type=self_base_type, atom=self_atom, type=_
-            ), AtomicExpression(base_type=other_base_type, atom=other_atom, type=_):
-                # TODO: fix this
-                # return self_base_type == other_base_type and self_type == other_type and self_atom == other_atom
-                return self_base_type == other_base_type and self_atom == other_atom
-            case (  # TODO: remove this case, which is taking care of semantic rather than syntactic equality
-                # At the moment the treatment of Polynomials depends on this because they are represented
-                # as applications of the identity function. Once we represent them in their own class,
-                # we can remove this case.
-                FunctionApplication(
-                    function=Constant(value=functions.identity),
-                    arguments=identity_arguments,
-                ),
-                the_other,
-            ) | (
-                the_other,
-                FunctionApplication(
-                    function=Constant(value=functions.identity),
-                    arguments=identity_arguments,
-                ),
-            ):
-                assert len(identity_arguments) == 1
-                return identity_arguments[0].syntactic_eq(the_other)
-=======
         match self.form, other.form:
             case AtomicExpression(atom=self_atom), AtomicExpression(atom=other_atom):
                 # TODO: fix this. If SymPyExpression typing system is fixed, `self_type == other_type` should work
@@ -189,7 +162,6 @@
                 return self.form_kind == other.form_kind and self_atom == other_atom
             case (SymPyPoly(poly=poly), the_other) | (the_other, SymPyPoly(poly=poly)):
                 return poly.syntactic_eq(the_other)
->>>>>>> 9968cceb
             case (
                 FunctionApplication(subexpressions=self_subexpressions),
                 FunctionApplication(subexpressions=other_subexpressions),
